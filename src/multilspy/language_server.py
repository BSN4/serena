"""
This file contains the main interface and the public API for multilspy. 
The abstract class LanguageServer provides a factory method, creator that is 
intended for creating instantiations of language specific clients.
The details of Language Specific configuration are not exposed to the user.
"""

import asyncio
import dataclasses
import hashlib
import json
import logging
import os
import pathlib
import pickle
import re
from site import abs_paths
import threading
from collections import defaultdict
from contextlib import asynccontextmanager, contextmanager
from copy import copy
from typing import Dict, List, Optional, Tuple, Union
from fnmatch import fnmatch
from pathlib import Path, PurePath
from typing import AsyncIterator, Dict, Iterator, List, Optional, Tuple, Union, cast

import pathspec

from serena.text_utils import LineType, MatchedConsecutiveLines, TextLine, search_files, search_text
from . import multilspy_types
from .lsp_protocol_handler import lsp_types as LSPTypes
from .lsp_protocol_handler.lsp_constants import LSPConstants
from .lsp_protocol_handler.lsp_types import SymbolKind
from .lsp_protocol_handler.server import (
    LanguageServerHandler,
    ProcessLaunchInfo,
)
from .multilspy_config import Language, MultilspyConfig
from .multilspy_exceptions import MultilspyException
from .multilspy_utils import PathUtils, FileUtils, TextUtils
from pathlib import PurePath
from typing import AsyncIterator, Iterator, List, Dict, Optional, Union, Tuple
from .multilspy_logger import MultilspyLogger
from .multilspy_utils import FileUtils, PathUtils, TextUtils
from .type_helpers import ensure_all_methods_implemented

# Serena dependencies
# We will need to watch out for circular imports, but it's probably better to not
# move all generic util code from serena into multilspy.
# It does however make sense to integrate many text-related utils into the language server
# since it caches (in-memory) file contents, so we can avoid reading from disk.
# Moreover, the way we want to use the language server (for retrieving actual content),
# it makes sense to have more content-related utils directly in it.


GenericDocumentSymbol = Union[LSPTypes.DocumentSymbol, LSPTypes.SymbolInformation, multilspy_types.UnifiedSymbolInformation]

@dataclasses.dataclass
class LSPFileBuffer:
    """
    This class is used to store the contents of an open LSP file in memory.
    """

    # uri of the file
    uri: str

    # The contents of the file
    contents: str

    # The version of the file
    version: int

    # The language id of the file
    language_id: str

    # reference count of the file
    ref_count: int

    # --------------------------------- MODIFICATIONS BY MISCHA ---------------------------------

    content_hash: str = ""

    def __post_init__(self):
        self.content_hash = hashlib.md5(self.contents.encode('utf-8')).hexdigest()


class LanguageServer:
    """
    The LanguageServer class provides a language agnostic interface to the Language Server Protocol.
    It is used to communicate with Language Servers of different programming languages.
    """

    # To be overridden and extended by subclasses
    def is_ignored_dirname(self, dirname: str) -> bool:
        """
        A language-specific condition for directories that should always be ignored. For example, venv
        in Python and node_modules in JS/TS should be ignored always.
        """
        return dirname.startswith('.')

    @classmethod
    def create(cls, config: MultilspyConfig, logger: MultilspyLogger, repository_root_path: str, add_gitignore_content_to_config: bool = True) -> "LanguageServer":
        """
        Creates a language specific LanguageServer instance based on the given configuration, and appropriate settings for the programming language.

        If language is Java, then ensure that jdk-17.0.6 or higher is installed, `java` is in PATH, and JAVA_HOME is set to the installation directory.
        If language is JS/TS, then ensure that node (v18.16.0 or higher) is installed and in PATH.

        :param repository_root_path: The root path of the repository.
        :param config: The Multilspy configuration.
        :param logger: The logger to use.
        :param add_gitignore_content_to_config: whether to add the content of the .gitignore file (if any found) to the config, so that
            the paths ignored there are also ignored by the language server

        :return LanguageServer: A language specific LanguageServer instance.
        """
        config = copy(config)  # prevent mutation
        if add_gitignore_content_to_config:
            gitignore_path = os.path.join(repository_root_path, ".gitignore")
            if not os.path.exists(gitignore_path):
                logger.log(
                    f"Should ignore all files in gitignore not not .gitignore found at {gitignore_path}. Skipping.",
                    logging.WARNING
                )
                gitignore_file_content = None
            else:
                if config.gitignore_file_content is not None:
                    raise ValueError(
                        f"Asked to add gitignore content to the config for {repository_root_path=} but there already is a non-empty entry"
                    )
                with open(gitignore_path) as f:
                    gitignore_file_content = f.read()
            config.gitignore_file_content = gitignore_file_content

        if config.code_language == Language.PYTHON:
            from multilspy.language_servers.pyright_language_server.pyright_server import (
                PyrightServer,
            )

            return PyrightServer(config, logger, repository_root_path)
            # It used to be jedi, but pyright is a bit faster, and also more actively maintained
            # Keeping the previous code for reference
            from multilspy.language_servers.jedi_language_server.jedi_server import (
                JediServer,
            )

            return JediServer(config, logger, repository_root_path)
        elif config.code_language == Language.JAVA:
            from multilspy.language_servers.eclipse_jdtls.eclipse_jdtls import (
                EclipseJDTLS,
            )

            return EclipseJDTLS(config, logger, repository_root_path)
        elif config.code_language == Language.KOTLIN:
            from multilspy.language_servers.kotlin_language_server.kotlin_language_server import (
                KotlinLanguageServer,
            )

            return KotlinLanguageServer(config, logger, repository_root_path)
        elif config.code_language == Language.RUST:
            from multilspy.language_servers.rust_analyzer.rust_analyzer import (
                RustAnalyzer,
            )

            return RustAnalyzer(config, logger, repository_root_path)
        elif config.code_language == Language.CSHARP:
            from multilspy.language_servers.omnisharp.omnisharp import OmniSharp

            return OmniSharp(config, logger, repository_root_path)
        elif config.code_language in [Language.TYPESCRIPT, Language.JAVASCRIPT]:
            from multilspy.language_servers.typescript_language_server.typescript_language_server import (
                TypeScriptLanguageServer,
            )
            return TypeScriptLanguageServer(config, logger, repository_root_path)
        elif config.code_language == Language.GO:
            from multilspy.language_servers.gopls.gopls import Gopls

            return Gopls(config, logger, repository_root_path)
        elif config.code_language == Language.RUBY:
            from multilspy.language_servers.solargraph.solargraph import Solargraph

            return Solargraph(config, logger, repository_root_path)
<<<<<<< HEAD
        elif config.code_language == Language.SWIFT:
            from multilspy.language_servers.sourcekit_lsp.sourcekit_lsp import SourceKitLSP

            return SourceKitLSP(config, logger, repository_root_path)
=======
        elif config.code_language == Language.DART:
            from multilspy.language_servers.dart_language_server.dart_language_server import DartLanguageServer

            return DartLanguageServer(config, logger, repository_root_path)
        elif config.code_language == Language.CPP:
            from multilspy.language_servers.clangd_language_server.clangd_language_server import ClangdLanguageServer

            return ClangdLanguageServer(config, logger, repository_root_path)
>>>>>>> 483744cf
        else:
            logger.log(f"Language {config.code_language} is not supported", logging.ERROR)
            raise MultilspyException(f"Language {config.code_language} is not supported")

    def __init__(
        self,
        config: MultilspyConfig,
        logger: MultilspyLogger,
        repository_root_path: str,
        process_launch_info: ProcessLaunchInfo,
        language_id: str,
    ):
        """
        Initializes a LanguageServer instance.

        Do not instantiate this class directly. Use `LanguageServer.create` method instead.

        :param config: The Multilspy configuration.
        :param logger: The logger to use.
        :param repository_root_path: The root path of the repository.
        :param process_launch_info: Each language server has a specific command used to start the server.
                    This parameter is the command to launch the language server process.
                    The command must pass appropriate flags to the binary, so that it runs in the stdio mode,
                    as opposed to HTTP, TCP modes supported by some language servers.
        """
        if type(self) == LanguageServer:
            raise MultilspyException(
                "LanguageServer is an abstract class and cannot be instantiated directly. Use LanguageServer.create method instead."
            )

        self.logger = logger
        self.server_started = False
        self.repository_root_path: str = repository_root_path
        self.completions_available = asyncio.Event()

        if config.trace_lsp_communication:

            def logging_fn(source, target, msg):
                self.logger.log(f"LSP: {source} -> {target}: {str(msg)}", logging.DEBUG)

        else:

            def logging_fn(source, target, msg):
                pass

        # cmd is obtained from the child classes, which provide the language specific command to start the language server
        # LanguageServerHandler provides the functionality to start the language server and communicate with it
        self.server: LanguageServerHandler = LanguageServerHandler(
            process_launch_info,
            logger=logging_fn,
            start_independent_lsp_process=config.start_independent_lsp_process,
        )

        self.language_id = language_id
        self.open_file_buffers: Dict[str, LSPFileBuffer] = {}

        # --------------------------------- MODIFICATIONS BY ORAIOS ---------------------------------
        self._document_symbols_cache:  dict[str, Tuple[str, Tuple[List[multilspy_types.UnifiedSymbolInformation], List[multilspy_types.UnifiedSymbolInformation]]]] = {}
        """Maps file paths to a tuple of (file_content_hash, result_of_request_document_symbols)"""
        self.load_cache()
        self._cache_has_changed = bool
        self.language = Language(language_id)

        # Set up the pathspec matcher for the ignored paths
        # for all absolute paths in ignored_paths, convert them to relative paths
        processed_patterns = []
        for pattern in set(config.ignored_paths):
            # Normalize separators (pathspec expects forward slashes)
            pattern = pattern.replace(os.path.sep, '/')
            processed_patterns.append(pattern)
        # Combine explicitly passed patterns with the content of the .gitignore file
        if config.gitignore_file_content is not None:
            for line in config.gitignore_file_content.splitlines():
                if not line.startswith('#') and line.strip() != '':
                    processed_patterns.append(line.strip())

        # Create a pathspec matcher from the processed patterns
        self._ignore_spec = pathspec.PathSpec.from_lines(
            pathspec.patterns.GitWildMatchPattern,
            processed_patterns
        )

    def get_ignore_spec(self) -> pathspec.PathSpec:
        """Returns the pathspec matcher for the paths that were configured to be ignored through
        the multilspy config file and the .gitignore file.

        This is is a subset of the full language-specific ignore spec that determines
        which files are relevant for the language server.

        This matcher is useful for operations outside of the language server,
        such as when searching for relevant non-language files in the project.
        """
        return self._ignore_spec

    def is_ignored_path(self, relative_path: str, ignore_unsupported_files: bool = True) -> bool:
        """
        Determine if a path should be ignored based on file type
        and ignore patterns.

        :param relative_path: Relative path to check
        :param ignore_unsupported_files: whether files that are not supported source files should be ignored

        :return: True if the path should be ignored, False otherwise
        """
        abs_path = os.path.join(self.repository_root_path, relative_path)
        if not os.path.exists(abs_path):
            raise FileNotFoundError(f"File {abs_path} not found, the ignore check cannot be performed")

        # Check file extension if it's a file
        is_file = os.path.isfile(abs_path)
        if is_file and ignore_unsupported_files:
            fn_matcher = self.language.get_source_fn_matcher()
            if not fn_matcher.is_relevant_filename(abs_path):
                return True

        # Create normalized path for consistent handling
        rel_path = Path(relative_path)

        # Check each part of the path against always fulfilled ignore conditions
        dir_parts = rel_path.parts
        if is_file:
            dir_parts = dir_parts[:-1]
        for part in dir_parts:
            if not part:  # Skip empty parts (e.g., from leading '/')
                continue
            if self.is_ignored_dirname(part):
                return True

        # Use pathspec for gitignore-style pattern matching
        # Normalize path separators for pathspec (it expects forward slashes)
        normalized_path = str(rel_path).replace(os.path.sep, '/')

        # pathspec can't handle the matching of directories if they don't end with a slash!
        # see https://github.com/cpburnz/python-pathspec/issues/89
        if os.path.isdir(os.path.join(self.repository_root_path, normalized_path)) and not normalized_path.endswith('/'):
            normalized_path = normalized_path + '/'

        # Use the pathspec matcher to check if the path matches any ignore pattern
        if self._ignore_spec.match_file(normalized_path):
            return True

        return False


    @asynccontextmanager
    async def start_server(self) -> AsyncIterator["LanguageServer"]:
        """
        Starts the Language Server and yields the LanguageServer instance.

        Usage:
        ```
        async with lsp.start_server():
            # LanguageServer has been initialized and ready to serve requests
            await lsp.request_definition(...)
            await lsp.request_references(...)
            # Shutdown the LanguageServer on exit from scope
        # LanguageServer has been shutdown
        ```
        """
        self.server_started = True
        yield self
        self.server_started = False

    # TODO: Add support for more LSP features

    @contextmanager
    def open_file(self, relative_file_path: str) -> Iterator[LSPFileBuffer]:
        """
        Open a file in the Language Server. This is required before making any requests to the Language Server.

        :param relative_file_path: The relative path of the file to open.
        """
        if not self.server_started:
            self.logger.log(
                "open_file called before Language Server started",
                logging.ERROR,
            )
            raise MultilspyException("Language Server not started")

        absolute_file_path = str(PurePath(self.repository_root_path, relative_file_path))
        uri = pathlib.Path(absolute_file_path).as_uri()

        if uri in self.open_file_buffers:
            assert self.open_file_buffers[uri].uri == uri
            assert self.open_file_buffers[uri].ref_count >= 1

            self.open_file_buffers[uri].ref_count += 1
            yield self.open_file_buffers[uri]
            self.open_file_buffers[uri].ref_count -= 1
        else:
            contents = FileUtils.read_file(self.logger, absolute_file_path)

            version = 0
            self.open_file_buffers[uri] = LSPFileBuffer(uri, contents, version, self.language_id, 1)

            self.server.notify.did_open_text_document(
                {
                    LSPConstants.TEXT_DOCUMENT: {
                        LSPConstants.URI: uri,
                        LSPConstants.LANGUAGE_ID: self.language_id,
                        LSPConstants.VERSION: 0,
                        LSPConstants.TEXT: contents,
                    }
                }
            )
            yield self.open_file_buffers[uri]
            self.open_file_buffers[uri].ref_count -= 1

        if self.open_file_buffers[uri].ref_count == 0:
            self.server.notify.did_close_text_document(
                {
                    LSPConstants.TEXT_DOCUMENT: {
                        LSPConstants.URI: uri,
                    }
                }
            )
            del self.open_file_buffers[uri]

    def insert_text_at_position(
        self, relative_file_path: str, line: int, column: int, text_to_be_inserted: str
    ) -> multilspy_types.Position:
        """
        Insert text at the given line and column in the given file and return 
        the updated cursor position after inserting the text.

        :param relative_file_path: The relative path of the file to open.
        :param line: The line number at which text should be inserted.
        :param column: The column number at which text should be inserted.
        :param text_to_be_inserted: The text to insert.
        """
        if not self.server_started:
            self.logger.log(
                "insert_text_at_position called before Language Server started",
                logging.ERROR,
            )
            raise MultilspyException("Language Server not started")

        absolute_file_path = str(PurePath(self.repository_root_path, relative_file_path))
        uri = pathlib.Path(absolute_file_path).as_uri()

        # Ensure the file is open
        assert uri in self.open_file_buffers

        file_buffer = self.open_file_buffers[uri]
        file_buffer.version += 1
        change_index = TextUtils.get_index_from_line_col(file_buffer.contents, line, column)
        file_buffer.contents = (
            file_buffer.contents[:change_index] + text_to_be_inserted + file_buffer.contents[change_index:]
        )
        self.server.notify.did_change_text_document(
            {
                LSPConstants.TEXT_DOCUMENT: {
                    LSPConstants.VERSION: file_buffer.version,
                    LSPConstants.URI: file_buffer.uri,
                },
                LSPConstants.CONTENT_CHANGES: [
                    {
                        LSPConstants.RANGE: {
                            "start": {"line": line, "character": column},
                            "end": {"line": line, "character": column},
                        },
                        "text": text_to_be_inserted,
                    }
                ],
            }
        )
        new_l, new_c = TextUtils.get_updated_position_from_line_and_column_and_edit(line, column, text_to_be_inserted)
        return multilspy_types.Position(line=new_l, character=new_c)

    def delete_text_between_positions(
        self,
        relative_file_path: str,
        start: multilspy_types.Position,
        end: multilspy_types.Position,
    ) -> str:
        """
        Delete text between the given start and end positions in the given file and return the deleted text.
        """
        if not self.server_started:
            self.logger.log(
                "insert_text_at_position called before Language Server started",
                logging.ERROR,
            )
            raise MultilspyException("Language Server not started")

        absolute_file_path = str(PurePath(self.repository_root_path, relative_file_path))
        uri = pathlib.Path(absolute_file_path).as_uri()

        # Ensure the file is open
        assert uri in self.open_file_buffers

        file_buffer = self.open_file_buffers[uri]
        file_buffer.version += 1
        del_start_idx = TextUtils.get_index_from_line_col(file_buffer.contents, start["line"], start["character"])
        del_end_idx = TextUtils.get_index_from_line_col(file_buffer.contents, end["line"], end["character"])
        deleted_text = file_buffer.contents[del_start_idx:del_end_idx]
        file_buffer.contents = file_buffer.contents[:del_start_idx] + file_buffer.contents[del_end_idx:]
        self.server.notify.did_change_text_document(
            {
                LSPConstants.TEXT_DOCUMENT: {
                    LSPConstants.VERSION: file_buffer.version,
                    LSPConstants.URI: file_buffer.uri,
                },
                LSPConstants.CONTENT_CHANGES: [{LSPConstants.RANGE: {"start": start, "end": end}, "text": ""}],
            }
        )
        return deleted_text

    async def request_definition(
        self, relative_file_path: str, line: int, column: int
    ) -> List[multilspy_types.Location]:
        """
        Raise a [textDocument/definition](https://microsoft.github.io/language-server-protocol/specifications/lsp/3.17/specification/#textDocument_definition) request to the Language Server
        for the symbol at the given line and column in the given file. Wait for the response and return the result.

        :param relative_file_path: The relative path of the file that has the symbol for which definition should be looked up
        :param line: The line number of the symbol
        :param column: The column number of the symbol

        :return List[multilspy_types.Location]: A list of locations where the symbol is defined
        """

        if not self.server_started:
            self.logger.log(
                "find_function_definition called before Language Server started",
                logging.ERROR,
            )
            raise MultilspyException("Language Server not started")

        with self.open_file(relative_file_path):
            # sending request to the language server and waiting for response
            response = await self.server.send.definition(
                {
                    LSPConstants.TEXT_DOCUMENT: {
                        LSPConstants.URI: pathlib.Path(
                            str(PurePath(self.repository_root_path, relative_file_path))
                        ).as_uri()
                    },
                    LSPConstants.POSITION: {
                        LSPConstants.LINE: line,
                        LSPConstants.CHARACTER: column,
                    },
                }
            )

        ret: List[multilspy_types.Location] = []
        if isinstance(response, list):
            # response is either of type Location[] or LocationLink[]
            for item in response:
                assert isinstance(item, dict)
                if LSPConstants.URI in item and LSPConstants.RANGE in item:
                    new_item: multilspy_types.Location = {}
                    new_item.update(item)
                    new_item["absolutePath"] = PathUtils.uri_to_path(new_item["uri"])
                    new_item["relativePath"] = PathUtils.get_relative_path(new_item["absolutePath"], self.repository_root_path)
                    ret.append(multilspy_types.Location(new_item))
                elif (
                    LSPConstants.ORIGIN_SELECTION_RANGE in item
                    and LSPConstants.TARGET_URI in item
                    and LSPConstants.TARGET_RANGE in item
                    and LSPConstants.TARGET_SELECTION_RANGE in item
                ):
                    new_item: multilspy_types.Location = {}
                    new_item["uri"] = item[LSPConstants.TARGET_URI]
                    new_item["absolutePath"] = PathUtils.uri_to_path(new_item["uri"])
                    new_item["relativePath"] = PathUtils.get_relative_path(new_item["absolutePath"], self.repository_root_path)
                    new_item["range"] = item[LSPConstants.TARGET_SELECTION_RANGE]
                    ret.append(multilspy_types.Location(**new_item))
                else:
                    assert False, f"Unexpected response from Language Server: {item}"
        elif isinstance(response, dict):
            # response is of type Location
            assert LSPConstants.URI in response
            assert LSPConstants.RANGE in response

            new_item: multilspy_types.Location = {}
            new_item.update(response)
            new_item["absolutePath"] = PathUtils.uri_to_path(new_item["uri"])
            new_item["relativePath"] = PathUtils.get_relative_path(new_item["absolutePath"], self.repository_root_path)
            ret.append(multilspy_types.Location(**new_item))
        elif response is None:
            # Some language servers return None when they cannot find a definition
            # This is expected for certain symbol types like generics or types with incomplete information
            self.logger.log(
                f"Language server returned None for definition request at {relative_file_path}:{line}:{column}",
                logging.WARNING,
            )
        else:
            assert False, f"Unexpected response from Language Server: {response}"

        return ret

    async def request_references(
        self, relative_file_path: str, line: int, column: int
    ) -> List[multilspy_types.Location]:
        """
        Raise a [textDocument/references](https://microsoft.github.io/language-server-protocol/specifications/lsp/3.17/specification/#textDocument_references) request to the Language Server
        to find references to the symbol at the given line and column in the given file. Wait for the response and return the result.
        Filters out references located in ignored directories.

        :param relative_file_path: The relative path of the file that has the symbol for which references should be looked up
        :param line: The line number of the symbol
        :param column: The column number of the symbol

        :return: A list of locations where the symbol is referenced (excluding ignored directories)
        """
        
        if not self.server_started:
            self.logger.log(
                "request_references called before Language Server started",
                logging.ERROR,
            )
            raise MultilspyException("Language Server not started")


        with self.open_file(relative_file_path):
            try:
                response = await self.server.send.references(
                    {
                        "textDocument": {"uri": PathUtils.path_to_uri(os.path.join(self.repository_root_path, relative_file_path))},
                        "position": {"line": line, "character": column},
                        "context": {"includeDeclaration": False},
                    }
                )
            except Exception as e:
                # Catch LSP internal error (-32603) and raise a more informative exception
                from multilspy.lsp_protocol_handler.server import Error
                if isinstance(e, Error) and getattr(e, 'code', None) == -32603:
                    raise RuntimeError(
                        f"LSP internal error (-32603) when requesting references for {relative_file_path}:{line}:{column}. "
                        "This often occurs when requesting references for a symbol not referenced in the expected way. "
                    ) from e
                raise
        if response is None:
            return []

        ret: List[multilspy_types.Location] = []
        assert isinstance(response, list), f"Unexpected response from Language Server (expected list, got {type(response)}): {response}"
        for item in response:
            assert isinstance(item, dict), f"Unexpected response from Language Server (expected dict, got {type(item)}): {item}"
            assert LSPConstants.URI in item
            assert LSPConstants.RANGE in item

            abs_path = PathUtils.uri_to_path(item[LSPConstants.URI])
            rel_path = Path(abs_path).relative_to(self.repository_root_path)
            if self.is_ignored_path(str(rel_path)):
                self.logger.log(f"Ignoring reference in {rel_path} since it should be ignored", logging.DEBUG)
                continue

            new_item: multilspy_types.Location = {}
            new_item.update(item)
            new_item["absolutePath"] = str(abs_path)
            new_item["relativePath"] = str(rel_path)
            ret.append(multilspy_types.Location(**new_item))

        return ret

    async def request_references_with_content(
        self, relative_file_path: str, line: int, column: int, context_lines_before: int = 0, context_lines_after: int = 0
    ) -> List[MatchedConsecutiveLines]:
        """
        Like request_references, but returns the content of the lines containing the references, not just the locations.

        :param relative_file_path: The relative path of the file that has the symbol for which references should be looked up
        :param line: The line number of the symbol
        :param column: The column number of the symbol
        :param context_lines_before: The number of lines to include in the context before the line containing the reference
        :param context_lines_after: The number of lines to include in the context after the line containing the reference

        :return: A list of MatchedConsecutiveLines objects, one for each reference.
        """
        references = await self.request_references(relative_file_path, line, column)
        return [self.retrieve_content_around_line(ref["relativePath"], ref["range"]["start"]["line"], context_lines_before, context_lines_after) for ref in references]

    def retrieve_full_file_content(self, relative_file_path: str) -> str:
        """
        Retrieve the full content of the given file.
        """
        with self.open_file(relative_file_path) as file_data:
            return file_data.contents

    def retrieve_content_around_line(self, relative_file_path: str, line: int, context_lines_before: int = 0, context_lines_after: int = 0) -> MatchedConsecutiveLines:
        """
        Retrieve the content of the given file around the given line.

        :param relative_file_path: The relative path of the file to retrieve the content from
        :param line: The line number to retrieve the content around
        :param context_lines_before: The number of lines to retrieve before the given line
        :param context_lines_after: The number of lines to retrieve after the given line

        :return MatchedConsecutiveLines: A container with the desired lines.
        """
        with self.open_file(relative_file_path) as file_data:
            file_contents = file_data.contents

        line_contents = file_contents.split("\n")
        start_lineno = max(0, line - context_lines_before)
        end_lineno = min(len(line_contents) - 1, line + context_lines_after)
        # instantiate TextLines with the write LineType
        text_lines: list[TextLine] = []
        # before the line
        for lineno in range(start_lineno, line):
            text_lines.append(TextLine(line_number=lineno, line_content=line_contents[lineno], match_type=LineType.BEFORE_MATCH))
        # the line
        text_lines.append(TextLine(line_number=line, line_content=line_contents[line], match_type=LineType.MATCH))
        # after the line
        for lineno in range(line + 1, end_lineno + 1):
            text_lines.append(TextLine(line_number=lineno, line_content=line_contents[lineno], match_type=LineType.AFTER_MATCH))

        return MatchedConsecutiveLines(lines=text_lines, source_file_path=relative_file_path)


    async def request_completions(
        self, relative_file_path: str, line: int, column: int, allow_incomplete: bool = False
    ) -> List[multilspy_types.CompletionItem]:
        """
        Raise a [textDocument/completion](https://microsoft.github.io/language-server-protocol/specifications/lsp/3.17/specification/#textDocument_completion) request to the Language Server
        to find completions at the given line and column in the given file. Wait for the response and return the result.

        :param relative_file_path: The relative path of the file that has the symbol for which completions should be looked up
        :param line: The line number of the symbol
        :param column: The column number of the symbol

        :return List[multilspy_types.CompletionItem]: A list of completions
        """
        with self.open_file(relative_file_path):
            open_file_buffer = self.open_file_buffers[
                pathlib.Path(os.path.join(self.repository_root_path, relative_file_path)).as_uri()
            ]
            completion_params: LSPTypes.CompletionParams = {
                "position": {"line": line, "character": column},
                "textDocument": {"uri": open_file_buffer.uri},
                "context": {"triggerKind": LSPTypes.CompletionTriggerKind.Invoked},
            }
            response: Union[List[LSPTypes.CompletionItem], LSPTypes.CompletionList, None] = None

            num_retries = 0
            while response is None or (response["isIncomplete"] and num_retries < 30):
                await self.completions_available.wait()
                response: Union[
                    List[LSPTypes.CompletionItem], LSPTypes.CompletionList, None
                ] = await self.server.send.completion(completion_params)
                if isinstance(response, list):
                    response = {"items": response, "isIncomplete": False}
                num_retries += 1

            # TODO: Understand how to appropriately handle `isIncomplete`
            if response is None or (response["isIncomplete"] and not(allow_incomplete)):
                return []

            if "items" in response:
                response = response["items"]

            response: List[LSPTypes.CompletionItem] = response

            # TODO: Handle the case when the completion is a keyword
            items = [item for item in response if item["kind"] != LSPTypes.CompletionItemKind.Keyword]

            completions_list: List[multilspy_types.CompletionItem] = []

            for item in items:
                assert "insertText" in item or "textEdit" in item
                assert "kind" in item
                completion_item = {}
                if "detail" in item:
                    completion_item["detail"] = item["detail"]
                
                if "label" in item:
                    completion_item["completionText"] = item["label"]
                    completion_item["kind"] = item["kind"]
                elif "insertText" in item:
                    completion_item["completionText"] = item["insertText"]
                    completion_item["kind"] = item["kind"]
                elif "textEdit" in item and "newText" in item["textEdit"]:
                    completion_item["completionText"] = item["textEdit"]["newText"]
                    completion_item["kind"] = item["kind"]
                elif "textEdit" in item and "range" in item["textEdit"]:
                    new_dot_lineno, new_dot_colno = (
                        completion_params["position"]["line"],
                        completion_params["position"]["character"],
                    )
                    assert all(
                        (
                            item["textEdit"]["range"]["start"]["line"] == new_dot_lineno,
                            item["textEdit"]["range"]["start"]["character"] == new_dot_colno,
                            item["textEdit"]["range"]["start"]["line"] == item["textEdit"]["range"]["end"]["line"],
                            item["textEdit"]["range"]["start"]["character"]
                            == item["textEdit"]["range"]["end"]["character"],
                        )
                    )
                    
                    completion_item["completionText"] = item["textEdit"]["newText"]
                    completion_item["kind"] = item["kind"]
                elif "textEdit" in item and "insert" in item["textEdit"]:
                    assert False
                else:
                    assert False

                completion_item = multilspy_types.CompletionItem(**completion_item)
                completions_list.append(completion_item)

            return [
                json.loads(json_repr)
                for json_repr in set([json.dumps(item, sort_keys=True) for item in completions_list])
            ]

    async def request_document_symbols(self, relative_file_path: str, include_body: bool = False) -> Tuple[List[multilspy_types.UnifiedSymbolInformation], List[multilspy_types.UnifiedSymbolInformation]]:
        """
        Raise a [textDocument/documentSymbol](https://microsoft.github.io/language-server-protocol/specifications/lsp/3.17/specification/#textDocument_documentSymbol) request to the Language Server
        to find symbols in the given file. Wait for the response and return the result.

        :param relative_file_path: The relative path of the file that has the symbols
        :param include_body: whether to include the body of the symbols in the result.
        :return: A list of symbols in the file, and a list of root symbols that represent the tree structure of the symbols.
            Each symbol in hierarchy starting from the roots has a children attribute.
            All symbols will have a location and a children attribute.
        """
        self.logger.log(f"Requesting document symbols for {relative_file_path} for the first time", logging.DEBUG)
        # TODO: it's kinda dumb to not use the cache if include_body is False after include_body was True once
        #   Should be fixed in the future, it's a small performance optimization
        cache_key = f"{relative_file_path}-{include_body}"
        with self.open_file(relative_file_path) as file_data:
            file_hash_and_result = self._document_symbols_cache.get(cache_key)
            if file_hash_and_result is not None:
                file_hash, result = file_hash_and_result
                if file_hash == file_data.content_hash:
                    self.logger.log(f"Returning cached document symbols for {relative_file_path}", logging.DEBUG)
                    return result
                else:
                    self.logger.log(f"Content for {relative_file_path} has changed. Overwriting cache", logging.INFO)


            response = await self.server.send.document_symbol(
                {
                    "textDocument": {
                        "uri": pathlib.Path(os.path.join(self.repository_root_path, relative_file_path)).as_uri()
                    }
                }
            )

        def turn_item_into_symbol_with_children(item: GenericDocumentSymbol):
            item = cast(multilspy_types.UnifiedSymbolInformation, item)
            absolute_path = os.path.join(self.repository_root_path, relative_file_path)
            
            # handle missing entries in location
            if "location" not in item:
                uri = pathlib.Path(absolute_path).as_uri()
                assert "range" in item
                tree_location = multilspy_types.Location(
                    uri=uri,
                    range=item['range'],
                    absolutePath=absolute_path,
                    relativePath=relative_file_path,
                )
                item['location'] = tree_location
            location = item["location"]
            if "absolutePath" not in location:
                location["absolutePath"] = absolute_path
            if "relativePath" not in location:
                location["relativePath"] = relative_file_path
            if include_body:
                item['body'] = self.retrieve_symbol_body(item)
            # handle missing selectionRange
            if "selectionRange" not in item:
                if "range" in item:
                    item["selectionRange"] = item["range"]
                else:
                    item["selectionRange"] = item["location"]["range"]
            item[LSPConstants.CHILDREN] = item.get(LSPConstants.CHILDREN, [])

        flat_all_symbol_list: List[multilspy_types.UnifiedSymbolInformation] = []
        assert isinstance(response, list), f"Unexpected response from Language Server: {response}"
        root_nodes: List[multilspy_types.UnifiedSymbolInformation] = []
        for item in response:
            if "range" not in item and "location" not in item:
                if item["kind"] in [SymbolKind.File, SymbolKind.Module]:
                    ...

            turn_item_into_symbol_with_children(item)
            item = cast(multilspy_types.UnifiedSymbolInformation, item)
            root_nodes.append(item)
            assert isinstance(item, dict)
            assert LSPConstants.NAME in item
            assert LSPConstants.KIND in item

            if LSPConstants.CHILDREN in item:
                # TODO: l_tree should be a list of TreeRepr. Define the following function to return TreeRepr as well
                
                def visit_tree_nodes_and_build_tree_repr(node: GenericDocumentSymbol) -> List[multilspy_types.UnifiedSymbolInformation]:
                    node = cast(multilspy_types.UnifiedSymbolInformation, node)
                    l: List[multilspy_types.UnifiedSymbolInformation] = []
                    turn_item_into_symbol_with_children(node)
                    assert LSPConstants.CHILDREN in node
                    children = node[LSPConstants.CHILDREN]
                    l.append(node)
                    for child in children:
                        l.extend(visit_tree_nodes_and_build_tree_repr(child))
                    return l
                
                flat_all_symbol_list.extend(visit_tree_nodes_and_build_tree_repr(item))
            else:
                flat_all_symbol_list.append(multilspy_types.UnifiedSymbolInformation(**item))

        result = flat_all_symbol_list, root_nodes
        self.logger.log(f"Caching document symbols for {relative_file_path}", logging.DEBUG)
        self._document_symbols_cache[cache_key] = (file_data.content_hash, result)
        self._cache_has_changed = True
        return result
    
    async def request_full_symbol_tree(self, within_relative_path: str | None = None, include_body: bool = False) -> List[multilspy_types.UnifiedSymbolInformation]:
        """
        Will go through all files in the project and build a tree of symbols. Note: this may be slow the first time it is called.

        For each file, a symbol of kind Module (3) will be created. For directories, a symbol of kind Package (4) will be created.
        All symbols will have a children attribute, thereby representing the tree structure of all symbols in the project
        that are within the repository.
        Will ignore directories starting with '.', language-specific defaults
        and user-configured directories (e.g. from .gitignore).

        :param within_relative_path: pass a relative path to only consider symbols within this path.
                If a file is passed, only the symbols within this file will be considered.
                If a directory is passed, all files within this directory will be considered.
        :param include_body: whether to include the body of the symbols in the result.

        :return: A list of root symbols representing the top-level packages/modules in the project.
        """

        if within_relative_path is not None:
            within_abs_path = os.path.join(self.repository_root_path, within_relative_path)
            if not os.path.exists(within_abs_path):
                raise FileNotFoundError(f"File or directory not found: {within_abs_path}")
            if os.path.isfile(within_abs_path):
                if self.is_ignored_path(within_relative_path):
                    self.logger.log(f"You passed a file explicitly, but it is ignored. This is probably an error. File: {within_relative_path}", logging.ERROR)
                    return []
                else:
                    _, root_nodes = await self.request_document_symbols(within_relative_path, include_body=include_body)
                    return root_nodes

        # Helper function to recursively process directories
        async def process_directory(dir_path: str) -> List[multilspy_types.UnifiedSymbolInformation]:
            abs_dir_path = self.repository_root_path if dir_path == "." else os.path.join(self.repository_root_path, dir_path)
            abs_dir_path = os.path.realpath(abs_dir_path)

            if self.is_ignored_path(str(Path(abs_dir_path).relative_to(self.repository_root_path))):
                self.logger.log(f"Skipping directory: {dir_path}\n(because it should be ignored)", logging.DEBUG)
                return []

            result = []
            try:
                items = os.listdir(abs_dir_path)
            except OSError:
                return []

            # Create package symbol for directory
            package_symbol = multilspy_types.UnifiedSymbolInformation( # type: ignore
                name=os.path.basename(abs_dir_path),
                kind=multilspy_types.SymbolKind.Package,
                location=multilspy_types.Location(
                    uri=str(pathlib.Path(abs_dir_path).as_uri()),
                    range={"start": {"line": 0, "character": 0}, "end": {"line": 0, "character": 0}},
                    absolutePath=str(abs_dir_path),
                    relativePath=str(Path(abs_dir_path).resolve().relative_to(self.repository_root_path)),
                ),
                children=[]
            )
            result.append(package_symbol)

            for item in items:
                item_path = os.path.join(abs_dir_path, item)
                abs_item_path = os.path.join(self.repository_root_path, item_path)
                rel_item_path = str(Path(abs_item_path).resolve().relative_to(self.repository_root_path))
                if self.is_ignored_path(rel_item_path):
                    self.logger.log(f"Skipping item: {rel_item_path}\n(because it should be ignored)", logging.DEBUG)
                    continue

                if os.path.isdir(abs_item_path):
                    child_symbols = await process_directory(item_path)
                    package_symbol["children"].extend(child_symbols)

                elif os.path.isfile(abs_item_path):
                    _, root_nodes = await self.request_document_symbols(item_path, include_body=include_body)

                    # TODO: Not sure if this is actually still needed given recent changes to relative path handling
                    def fix_relative_path(nodes: List[multilspy_types.UnifiedSymbolInformation]):
                        for node in nodes:
                            if "location" in node and "relativePath" in node["location"]:
                                path = Path(node["location"]["relativePath"])
                                if path.is_absolute():
                                    try:
                                        path = path.relative_to(self.repository_root_path)
                                        node["location"]["relativePath"] = str(path)
                                    except Exception:
                                        pass
                            if "children" in node:
                                fix_relative_path(node["children"])

                    fix_relative_path(root_nodes)

                    # Create file symbol
                    file_rel_path = str(Path(abs_item_path).resolve().relative_to(self.repository_root_path))
                    with self.open_file(file_rel_path) as file_data:
                        fileRange = self._get_range_from_file_content(file_data.contents)
                    file_symbol = multilspy_types.UnifiedSymbolInformation( # type: ignore
                        name=os.path.splitext(item)[0],
                        kind=multilspy_types.SymbolKind.File,
                        range=fileRange,
                        selectionRange=fileRange,
                        location=multilspy_types.Location(
                            uri=str(pathlib.Path(abs_item_path).as_uri()),
                            range=fileRange,
                            absolutePath=str(abs_item_path),
                            relativePath=str(Path(abs_item_path).resolve().relative_to(self.repository_root_path)),
                        ),
                        children=root_nodes
                    )

                    package_symbol["children"].append(file_symbol)

            return result

        # Start from the root or the specified directory
        start_path = within_relative_path or "."
        return await process_directory(start_path)

    @staticmethod
    def _get_range_from_file_content(file_content: str) -> multilspy_types.Range:
        """
        Get the range for the given file.
        """
        lines = file_content.split("\n")
        end_line = len(lines)
        end_column = len(lines[-1])
        return multilspy_types.Range(
            start=multilspy_types.Position(line=0, character=0),
            end=multilspy_types.Position(line=end_line, character=end_column)
        )

    async def request_dir_overview(self, relative_dir_path: str) -> dict[str, list[tuple[str, multilspy_types.SymbolKind, int, int]]]:
        """
        An overview of the given directory.

        Maps relative paths of all contained files to info about top-level symbols in the file
        (name, kind, line, column).
        """
        symbol_tree = await self.request_full_symbol_tree(relative_dir_path)
        # Initialize result dictionary
        result: dict[str, list[tuple[str, multilspy_types.SymbolKind, int, int]]] = defaultdict(list)

        # Helper function to process a symbol and its children
        def process_symbol(symbol: multilspy_types.UnifiedSymbolInformation):
            if symbol["kind"] == multilspy_types.SymbolKind.File:
                # For file symbols, process their children (top-level symbols)
                for child in symbol["children"]:
                    assert "location" in child
                    assert "selectionRange" in child
                    path = Path(child["location"]["absolutePath"]).resolve().relative_to(self.repository_root_path)
                    result[str(path)].append((
                        child["name"],
                        child["kind"],
                        child["selectionRange"]["start"]["line"],
                        child["selectionRange"]["start"]["character"]
                    ))
            # For package/directory symbols, process their children
            for child in symbol["children"]:
                process_symbol(child)

        # Process each root symbol
        for root in symbol_tree:
            process_symbol(root)
        return result

    async def request_document_overview(self, relative_file_path: str) -> list[tuple[str, multilspy_types.SymbolKind, int, int]]:
        """
        An overview of the given file.
        Returns the list of tuples (name, kind, line, column) of all top-level symbols in the file.
        """
        _, document_roots = await self.request_document_symbols(relative_file_path)
        result = []
        for root in document_roots:
            try:
                result.append(
                   ( root["name"],
                    root["kind"],
                    root["selectionRange"]["start"]["line"],
                    root["selectionRange"]["start"]["character"],)
                )
            except KeyError as e:
                raise KeyError(
                    f"Could not process symbol of name {root.get('name', 'unknown')} in {relative_file_path=}"
                ) from e
        return result

    async def request_overview(self, within_relative_path: str) -> dict[str, list[tuple[str, multilspy_types.SymbolKind, int, int]]]:
        """
        An overview of all symbols in the given file or directory.

        :param within_relative_path: the relative path to the file or directory to get the overview of.
        :return: A mapping of all relative paths analyzed to lists of tuples (name, kind, line, column) of all top-level symbols in the corresponding file.
        """
        abs_path = (Path(self.repository_root_path) / within_relative_path).resolve()
        if not abs_path.exists():
            raise FileNotFoundError(f"File or directory not found: {abs_path}")

        if abs_path.is_file():
            symbols_overview = await self.request_document_overview(within_relative_path)
            return {within_relative_path: symbols_overview}
        else:
            return await self.request_dir_overview(within_relative_path)

    async def request_hover(self, relative_file_path: str, line: int, column: int) -> Union[multilspy_types.Hover, None]:
        """
        Raise a [textDocument/hover](https://microsoft.github.io/language-server-protocol/specifications/lsp/3.17/specification/#textDocument_hover) request to the Language Server
        to find the hover information at the given line and column in the given file. Wait for the response and return the result.

        :param relative_file_path: The relative path of the file that has the hover information
        :param line: The line number of the symbol
        :param column: The column number of the symbol

        :return None
        """
        with self.open_file(relative_file_path):
            response = await self.server.send.hover(
                {
                    "textDocument": {
                        "uri": pathlib.Path(os.path.join(self.repository_root_path, relative_file_path)).as_uri()
                    },
                    "position": {
                        "line": line,
                        "character": column,
                    },
                }
            )
        
        if response is None:
            return None

        assert isinstance(response, dict)

        return multilspy_types.Hover(**response)

    # ----------------------------- FROM HERE ON MODIFICATIONS BY MISCHA --------------------

    def retrieve_symbol_body(self, symbol: multilspy_types.UnifiedSymbolInformation | LSPTypes.DocumentSymbol | LSPTypes.SymbolInformation) -> str:
        """
        Load the body of the given symbol. If the body is already contained in the symbol, just return it.
        """
        existing_body = symbol.get("body", None)
        if existing_body:
            return existing_body

        assert "location" in symbol
        symbol_start_line = symbol["location"]["range"]["start"]["line"]
        symbol_end_line = symbol["location"]["range"]["end"]["line"]
        assert "relativePath" in symbol["location"]
        symbol_file = self.retrieve_full_file_content(symbol["location"]["relativePath"])
        symbol_lines = symbol_file.split("\n")
        symbol_body = "\n".join(symbol_lines[symbol_start_line:symbol_end_line+1])

        # remove leading indentation
        symbol_start_column = symbol["location"]["range"]["start"]["character"]
        symbol_body = symbol_body[symbol_start_column:]
        return symbol_body


    async def request_parsed_files(self) -> list[str]:
        """
        Retrieves relative paths of all files analyzed by the Language Server.

        This is slow, as it finds all files by finding all symbols.

        This seems to be the only way, the LSP does not provide any endpoints for listing project files."""
        if not self.server_started:
            self.logger.log(
                "request_parsed_files called before Language Server started",
                logging.ERROR,
            )
            raise MultilspyException("Language Server not started")
        # TODO: this worked in jedi, but pyright and basedpyright return nothing...
        # I don't know why
        # params = LSPTypes.WorkspaceSymbolParams(query="")  # Empty query returns all symbols
        # symbols = await self.server.send.workspace_symbol(params) or []

        # Thus, instead of calling all symbols, we hack this and use the symbol tree instead, which
        # seems to work in all these language servers
        # walk through all children recursively, find all symbols of type Module and collect their relative paths
        roots = await self.request_full_symbol_tree()
        paths = []
        def collect_module_files(symbol):
            if symbol["kind"] == multilspy_types.SymbolKind.File:
                assert "location" in symbol
                paths.append(symbol["location"]["relativePath"])

            elif symbol["kind"] == multilspy_types.SymbolKind.Package:
                for child in symbol["children"]:
                    collect_module_files(child)

        for root in roots:
            collect_module_files(root)

        return paths


    async def search_files_for_pattern(
        self,
        pattern: re.Pattern | str,
        context_lines_before: int = 0,
        context_lines_after: int = 0,
        paths_include_glob: str | None = None,
        paths_exclude_glob: str | None = None,
    ) -> list[MatchedConsecutiveLines]:
        """
        Search for a pattern across all files analyzed by the Language Server.

        :param pattern: Regular expression pattern to search for, either as a compiled Pattern or string
        :param context_lines_before: Number of lines of context to include before each match
        :param context_lines_after: Number of lines of context to include after each match
        :param paths_include_glob: Glob pattern to filter which files to include in the search
        :param paths_exclude_glob: Glob pattern to filter which files to exclude from the search. Takes precedence over paths_include_glob.
        :return: List of matched consecutive lines with context
        """
        if isinstance(pattern, str):
            pattern = re.compile(pattern)

        relative_file_paths = await self.request_parsed_files()
        return search_files(
            relative_file_paths,
            pattern,
            file_reader=self.retrieve_full_file_content,
            context_lines_before=context_lines_before,
            context_lines_after=context_lines_after,
            paths_include_glob=paths_include_glob,
            paths_exclude_glob=paths_exclude_glob
        )

    async def request_referencing_symbols(
        self,
        relative_file_path: str,
        line: int,
        column: int,
        include_imports: bool = True,
        include_self: bool = False,
        include_body: bool = False,
        include_file_symbols: bool = False,
    ) -> List[multilspy_types.UnifiedSymbolInformation]:
        """
        Finds all symbols that reference the symbol at the given location.
        This is similar to request_references but filters to only include symbols
        (functions, methods, classes, etc.) that reference the target symbol.

        :param relative_file_path: The relative path to the file.
        :param line: The 0-indexed line number.
        :param column: The 0-indexed column number.
        :param include_imports: whether to also include imports as references.
            Unfortunately, the LSP does not have an import type, so the references corresponding to imports
            will not be easily distinguishable from definitions.
        :param include_self: whether to include the references that is the "input symbol" itself.
            Only has an effect if the relative_file_path, line and column point to a symbol, for example a definition.
        :param include_body: whether to include the body of the symbols in the result.
        :param include_file_symbols: whether to include references that are file symbols. This
            is often a fallback mechanism for when the reference cannot be resolved to a symbol.
        :return: List of symbols that reference the target symbol.
        """
        if not self.server_started:
            self.logger.log(
                "request_referencing_symbols called before Language Server started",
                logging.ERROR,
            )
            raise MultilspyException("Language Server not started")

        # First, get all references to the symbol
        references = await self.request_references(relative_file_path, line, column)
        if not references:
            return []

        # For each reference, find the containing symbol
        result = []
        incoming_symbol = None
        for ref in references:
            ref_path = ref["relativePath"]
            ref_line = ref["range"]["start"]["line"]
            ref_col = ref["range"]["start"]["character"]

            with self.open_file(ref_path) as file_data:
                # Get the containing symbol for this reference
                containing_symbol = await self.request_containing_symbol(
                    ref_path, ref_line, ref_col, include_body=include_body
                )
                if containing_symbol is None:
                    # TODO: HORRIBLE HACK! I don't know how to do it better for now...
                    # THIS IS BOUND TO BREAK IN MANY CASES! IT IS ALSO SPECIFIC TO PYTHON!
                    # Background:
                    # When a variable is used to change something, like
                    #
                    # instance = MyClass()
                    # instance.status = "new status"
                    #
                    # we can't find the containing symbol for the reference to `status`
                    # since there is no container on the line of the reference
                    # The hack is to try to find a variable symbol in the containing module
                    # by using the text of the reference to find the variable name (In a very heuristic way)
                    # and then look for a symbol with that name and kind Variable
                    ref_text = file_data.contents.split("\n")[ref_line]
                    if "." in ref_text:
                        containing_symbol_name = ref_text.split(".")[0]
                        all_symbols, _ = await self.request_document_symbols(ref_path)
                        for symbol in all_symbols:
                            if symbol["name"] == containing_symbol_name and symbol["kind"] == multilspy_types.SymbolKind.Variable:
                                containing_symbol = copy(symbol)
                                containing_symbol["location"] = ref
                                containing_symbol["range"] = ref["range"]
                                break

                # We failed retrieving the symbol, falling back to creating a file symbol
                if containing_symbol is None and include_file_symbols:
                    self.logger.log(
                        f"Could not find containing symbol for {ref_path}:{ref_line}:{ref_col}. Returning file symbol instead",
                        logging.WARNING
                    )
                    fileRange = self._get_range_from_file_content(file_data.contents)
                    location = multilspy_types.Location(
                        uri=str(pathlib.Path(os.path.join(self.repository_root_path, ref_path)).as_uri()),
                        range=fileRange,
                        absolutePath=str(os.path.join(self.repository_root_path, ref_path)),
                        relativePath=ref_path,
                    )
                    name = os.path.splitext(os.path.basename(ref_path))[0]

                    if include_body:
                        body = self.retrieve_full_file_content(ref_path)
                    else:
                        body = ""

                    containing_symbol = multilspy_types.UnifiedSymbolInformation(
                        kind=multilspy_types.SymbolKind.File,
                        range=fileRange,
                        selectionRange=fileRange,
                        location=location,
                        name=name,
                        children=[],
                        body=body,
                    )
                if containing_symbol is None or not include_file_symbols and containing_symbol["kind"] == multilspy_types.SymbolKind.File:
                    continue

                assert "location" in containing_symbol
                assert "selectionRange" in containing_symbol

                # Checking for self-reference
                if (
                    containing_symbol["location"]["relativePath"] == relative_file_path
                    and containing_symbol["selectionRange"]["start"]["line"] == ref_line
                    and containing_symbol["selectionRange"]["start"]["character"] == ref_col
                ):
                    incoming_symbol = containing_symbol
                    if include_self:
                        result.append(containing_symbol)
                        continue
                    else:
                        self.logger.log(f"Found self-reference for {incoming_symbol['name']}, skipping it since {include_self=}", logging.DEBUG)
                        continue

                # checking whether reference is an import
                # This is neither really safe nor elegant, but if we don't do it,
                # there is no way to distinguish between definitions and imports as import is not a symbol-type
                # and we get the type referenced symbol resulting from imports...
                if (not include_imports \
                    and incoming_symbol is not None \
                    and containing_symbol["name"] == incoming_symbol["name"] \
                    and containing_symbol["kind"] == incoming_symbol["kind"] \
                ):
                    self.logger.log(
                        f"Found import of referenced symbol {incoming_symbol['name']}" 
                        f"in {containing_symbol['location']['relativePath']}, skipping",
                        logging.DEBUG
                    )
                    continue

                result.append(containing_symbol)

        return result

    async def request_containing_symbol(
        self,
        relative_file_path: str,
        line: int,
        column: Optional[int] = None,
        strict: bool = False,
        include_body: bool = False,
    ) -> multilspy_types.UnifiedSymbolInformation | None:
        """
        Finds the first symbol containing the position for the given file.
        For Python, container symbols are considered to be those with kinds corresponding to
        functions, methods, or classes (typically: Function (12), Method (6), Class (5)).

        The method operates as follows:
          - Request the document symbols for the file.
          - Filter symbols to those that start at or before the given line.
          - From these, first look for symbols whose range contains the (line, column).
          - If one or more symbols contain the position, return the one with the greatest starting position
            (i.e. the innermost container).
          - If none (strictly) contain the position, return the symbol with the greatest starting position
            among those above the given line.
          - If no container candidates are found, return None.

        :param relative_file_path: The relative path to the Python file.
        :param line: The 0-indexed line number.
        :param column: The 0-indexed column (also called character). If not passed, the lookup will be based
            only on the line.
        :param strict: If True, the position must be strictly within the range of the symbol.
            Setting to True is useful for example for finding the parent of a symbol, as with strict=False,
            and the line pointing to a symbol itself, the containing symbol will be the symbol itself
            (and not the parent).
        :param include_body: Whether to include the body of the symbol in the result.
        :return: The container symbol (if found) or None.
        """
        # checking if the line is empty, unfortunately ugly and duplicating code, but I don't want to refactor
        with self.open_file(relative_file_path):
            absolute_file_path = str(
                PurePath(self.repository_root_path, relative_file_path)
            )
            content = FileUtils.read_file(self.logger, absolute_file_path)
            if content.split("\n")[line].strip() == "":
                self.logger.log(
                    f"Passing empty lines to request_container_symbol is currently not supported, {relative_file_path=}, {line=}",
                    logging.ERROR,
                )
                return None

        symbols, _ = await self.request_document_symbols(relative_file_path)

        # make jedi and pyright api compatible
        # the former has no location, the later has no range
        # we will just always add location of the desired format to all symbols
        for symbol in symbols:
            if "location" not in symbol:
                range = symbol["range"]
                location = multilspy_types.Location(
                    uri=f"file:/{absolute_file_path}",
                    range=range,
                    absolutePath=absolute_file_path,
                    relativePath=relative_file_path,
                )
                symbol["location"] = location
            else:
                location = symbol["location"]
                assert "range" in location
                location["absolutePath"] = absolute_file_path
                location["relativePath"] = relative_file_path
                location["uri"] = Path(absolute_file_path).as_uri()

        # Allowed container kinds, currently only for Python
        container_symbol_kinds = {
            multilspy_types.SymbolKind.Method,
            multilspy_types.SymbolKind.Function,
            multilspy_types.SymbolKind.Class
        }

        def is_position_in_range(line: int, range_d: multilspy_types.Range) -> bool:
            start = range_d["start"]
            end = range_d["end"]

            column_condition = True
            if strict:
                line_condition = end["line"] >= line > start["line"]
                if column is not None:
                    column_condition = column > start["character"]
            else:
                line_condition = end["line"] >= line >= start["line"]
                if column is not None:
                    column_condition = column >= start["character"]
            return line_condition and column_condition

        # Only consider containers that are not one-liners (otherwise we may get imports)
        candidate_containers = [
            s for s in symbols if s["kind"] in container_symbol_kinds and s["location"]["range"]["start"]["line"] != s["location"]["range"]["end"]["line"]
        ]
        var_containers = [
            s for s in symbols if s["kind"] == multilspy_types.SymbolKind.Variable
        ]
        candidate_containers.extend(var_containers)

        if not candidate_containers:
            return None

        # From the candidates, find those whose range contains the given position.
        containing_symbols = []
        for symbol in candidate_containers:
            s_range = symbol["location"]["range"]
            if not is_position_in_range(line, s_range):
                continue
            containing_symbols.append(symbol)

        if containing_symbols:
            # Return the one with the greatest starting position (i.e. the innermost container).
            containing_symbol = max(containing_symbols, key=lambda s: s["location"]["range"]["start"]["line"])
            if include_body:
                containing_symbol["body"] = self.retrieve_symbol_body(containing_symbol)
            return containing_symbol
        else:
            return None

    async def request_container_of_symbol(self, symbol: multilspy_types.UnifiedSymbolInformation, include_body: bool = False) -> multilspy_types.UnifiedSymbolInformation | None:
        """
        Finds the container of the given symbol if there is one.

        :param symbol: The symbol to find the container of.
        :param include_body: whether to include the body of the symbol in the result.
        """
        assert "location" in symbol
        return await self.request_containing_symbol(
            symbol["location"]["relativePath"],
            symbol["location"]["range"]["start"]["line"],
            symbol["location"]["range"]["start"]["character"],
            strict=True,
            include_body=include_body,
        )

    async def request_defining_symbol(
        self,
        relative_file_path: str,
        line: int,
        column: int,
        include_body: bool = False,
    ) -> Optional[multilspy_types.UnifiedSymbolInformation]:
        """
        Finds the symbol that defines the symbol at the given location.

        This method first finds the definition of the symbol at the given position,
        then retrieves the full symbol information for that definition.

        :param relative_file_path: The relative path to the file.
        :param line: The 0-indexed line number.
        :param column: The 0-indexed column number.
        :param include_body: whether to include the body of the symbol in the result.
        :return: The symbol information for the definition, or None if not found.
        """
        if not self.server_started:
            self.logger.log(
                "request_defining_symbol called before Language Server started",
                logging.ERROR,
            )
            raise MultilspyException("Language Server not started")

        # Get the definition location(s)
        definitions = await self.request_definition(relative_file_path, line, column)
        if not definitions:
            return None

        # Use the first definition location
        definition = definitions[0]
        def_path = definition["relativePath"]
        def_line = definition["range"]["start"]["line"]
        def_col = definition["range"]["start"]["character"]

        # Find the symbol at or containing this location
        defining_symbol = await self.request_containing_symbol(
            def_path, def_line, def_col, strict=False, include_body=include_body
        )

        return defining_symbol

    @property
    def _cache_path(self) -> Path:
        return Path(self.repository_root_path) / ".serena" / "cache" / "document_symbols_cache.pkl"

    def save_cache(self):
        if self._cache_has_changed:
            self.logger.log(f"Saving updated document symbols cache to {self._cache_path}", logging.INFO)
            self._cache_path.parent.mkdir(parents=True, exist_ok=True)
            try:
                with open(self._cache_path, "wb") as f:
                    pickle.dump(self._document_symbols_cache, f)
            except Exception as e:
                self.logger.log(
                        f"Failed to save document symbols cache to {self._cache_path}: {e}. "
                        "Note: this may have resulted in a corrupted cache file.", logging.ERROR
                    )

    def load_cache(self):
        if not self._cache_path.exists():
            return
        self.logger.log(f"Loading document symbols cache from {self._cache_path}", logging.INFO)
        with open(self._cache_path, "rb") as f:
            try:
                self._document_symbols_cache = pickle.load(f)
            except Exception as e:
                # cache often becomes corrupt, so just skip loading it
                self.logger.log(
                        f"Failed to load document symbols cache from {self._cache_path}: {e}. Possible cause: the cache file is corrupted. " 
                        "Check for any errors related to saving the cache in the logs.",
                        logging.ERROR
                    )


    async def request_workspace_symbol(self, query: str) -> Union[List[multilspy_types.UnifiedSymbolInformation], None]:
        """
        Raise a [workspace/symbol](https://microsoft.github.io/language-server-protocol/specifications/lsp/3.17/specification/#workspace_symbol) request to the Language Server
        to find symbols across the whole workspace. Wait for the response and return the result.

        :param query: The query string to filter symbols by

        :return Union[List[multilspy_types.UnifiedSymbolInformation], None]: A list of matching symbols
        """
        response = await self.server.send.workspace_symbol({"query": query})
        if response is None:
            return None

        assert isinstance(response, list)

        ret: List[multilspy_types.UnifiedSymbolInformation] = []
        for item in response:
            assert isinstance(item, dict)

            assert LSPConstants.NAME in item
            assert LSPConstants.KIND in item
            assert LSPConstants.LOCATION in item

            ret.append(multilspy_types.UnifiedSymbolInformation(**item))

        return ret

@ensure_all_methods_implemented(LanguageServer)
class SyncLanguageServer:
    """
    The SyncLanguageServer class provides a language agnostic interface to the Language Server Protocol.
    It is used to communicate with Language Servers of different programming languages.
    """

    def __init__(self, language_server: LanguageServer, timeout: Optional[int] = None):
        """
        :param language_server: the async language server being wrapped
        :param timeout: the timeout, in seconds, to use for requests to the language server.
        """
        self.language_server = language_server
        self.loop = None
        self.loop_thread = None
        self.timeout = timeout

        self._server_context = None

    @classmethod
    def create(
        cls, config: MultilspyConfig, logger: MultilspyLogger, repository_root_path: str, add_gitignore_content_to_config=True,
        timeout: Optional[int] = None
    ) -> "SyncLanguageServer":
        """
        Creates a language specific LanguageServer instance based on the given configuration, and appropriate settings for the programming language.

        If language is Java, then ensure that jdk-17.0.6 or higher is installed, `java` is in PATH, and JAVA_HOME is set to the installation directory.

        :param repository_root_path: The root path of the repository (must be absolute).
        :param config: The Multilspy configuration.
        :param logger: The logger to use.
        :param add_gitignore_content_to_config: whether to add the content of the .gitignore file (if any found) to the config, so that
            the paths ignored there are also ignored by the language server
        :param timeout: the timeout, in seconds, to use for requests; if None, use no timeout

        :return SyncLanguageServer: A language specific LanguageServer instance.
        """
        return SyncLanguageServer(LanguageServer.create(config, logger, repository_root_path, add_gitignore_content_to_config=add_gitignore_content_to_config), timeout=timeout)

    @contextmanager
    def open_file(self, relative_file_path: str) -> Iterator[LSPFileBuffer]:
        """
        Open a file in the Language Server. This is required before making any requests to the Language Server.

        :param relative_file_path: The relative path of the file to open.
        """
        with self.language_server.open_file(relative_file_path) as file_buffer:
            yield file_buffer

    def insert_text_at_position(
        self, relative_file_path: str, line: int, column: int, text_to_be_inserted: str
    ) -> multilspy_types.Position:
        """
        Insert text at the given line and column in the given file and return 
        the updated cursor position after inserting the text.

        :param relative_file_path: The relative path of the file to open.
        :param line: The line number at which text should be inserted.
        :param column: The column number at which text should be inserted.
        :param text_to_be_inserted: The text to insert.
        """
        return self.language_server.insert_text_at_position(relative_file_path, line, column, text_to_be_inserted)

    def delete_text_between_positions(
        self,
        relative_file_path: str,
        start: multilspy_types.Position,
        end: multilspy_types.Position,
    ) -> str:
        """
        Delete text between the given start and end positions in the given file and return the deleted text.
        """
        return self.language_server.delete_text_between_positions(relative_file_path, start, end)
   
    @contextmanager
    def start_server(self) -> Iterator["SyncLanguageServer"]:
        """
        Starts the language server process and connects to it.

        :return: None
        """
        self.loop = asyncio.new_event_loop()
        self.loop_thread = threading.Thread(target=self.loop.run_forever, daemon=True)
        self.loop_thread.start()
        ctx = self.language_server.start_server()
        asyncio.run_coroutine_threadsafe(ctx.__aenter__(), loop=self.loop).result()
        yield self
        asyncio.run_coroutine_threadsafe(ctx.__aexit__(None, None, None), loop=self.loop).result()
        self.loop.call_soon_threadsafe(self.loop.stop)
        self.loop_thread.join()

    def request_definition(self, file_path: str, line: int, column: int) -> List[multilspy_types.Location]:
        """
        Raise a [textDocument/definition](https://microsoft.github.io/language-server-protocol/specifications/lsp/3.17/specification/#textDocument_definition) request to the Language Server
        for the symbol at the given line and column in the given file. Wait for the response and return the result.

        :param relative_file_path: The relative path of the file that has the symbol for which definition should be looked up
        :param line: The line number of the symbol
        :param column: The column number of the symbol

        :return List[multilspy_types.Location]: A list of locations where the symbol is defined
        """
        result = asyncio.run_coroutine_threadsafe(
            self.language_server.request_definition(file_path, line, column), self.loop
        ).result(timeout=self.timeout)
        return result

    def request_references(self, file_path: str, line: int, column: int) -> List[multilspy_types.Location]:
        """
        Raise a [textDocument/references](https://microsoft.github.io/language-server-protocol/specifications/lsp/3.17/specification/#textDocument_references) request to the Language Server
        to find references to the symbol at the given line and column in the given file. Wait for the response and return the result.

        :param relative_file_path: The relative path of the file that has the symbol for which references should be looked up
        :param line: The line number of the symbol
        :param column: The column number of the symbol

        :return List[multilspy_types.Location]: A list of locations where the symbol is referenced
        """
        try:
            result = asyncio.run_coroutine_threadsafe(
                self.language_server.request_references(file_path, line, column), self.loop
            ).result(timeout=self.timeout)
        except Exception as e:
            from multilspy.lsp_protocol_handler.server import Error
            if isinstance(e, Error) and getattr(e, 'code', None) == -32603:
                raise RuntimeError(
                    f"LSP internal error (-32603) when requesting references for {file_path}:{line}:{column}. "
                    "This often occurs when requesting references for a symbol not referenced in the expected way. "
                ) from e
            raise
        return result


    def request_references_with_content(
        self, relative_file_path: str, line: int, column: int, context_lines_before: int = 0, context_lines_after: int = 0
    ) -> List[MatchedConsecutiveLines]:
        """
        Like request_references, but returns the content of the lines containing the references, not just the locations.

        :param relative_file_path: The relative path of the file that has the symbol for which references should be looked up
        :param line: The line number of the symbol
        :param column: The column number of the symbol
        :param context_lines_before: The number of lines to include in the context before the line containing the reference
        :param context_lines_after: The number of lines to include in the context after the line containing the reference

        :return: A list of MatchedConsecutiveLines objects, one for each reference.
        """
        result = asyncio.run_coroutine_threadsafe(
            self.language_server.request_references_with_content(relative_file_path, line, column, context_lines_before, context_lines_after), self.loop
        ).result()
        return result

    def request_completions(
        self, relative_file_path: str, line: int, column: int, allow_incomplete: bool = False
    ) -> List[multilspy_types.CompletionItem]:
        """
        Raise a [textDocument/completion](https://microsoft.github.io/language-server-protocol/specifications/lsp/3.17/specification/#textDocument_completion) request to the Language Server
        to find completions at the given line and column in the given file. Wait for the response and return the result.

        :param relative_file_path: The relative path of the file that has the symbol for which completions should be looked up
        :param line: The line number of the symbol
        :param column: The column number of the symbol

        :return List[multilspy_types.CompletionItem]: A list of completions
        """
        result = asyncio.run_coroutine_threadsafe(
            self.language_server.request_completions(relative_file_path, line, column, allow_incomplete),
            self.loop,
        ).result(timeout=self.timeout)
        return result

    def request_document_symbols(self, relative_file_path: str, include_body: bool = False) -> Tuple[List[multilspy_types.UnifiedSymbolInformation], List[multilspy_types.UnifiedSymbolInformation]]:
        """
        Raise a [textDocument/documentSymbol](https://microsoft.github.io/language-server-protocol/specifications/lsp/3.17/specification/#textDocument_documentSymbol) request to the Language Server
        to find symbols in the given file. Wait for the response and return the result.

        :param relative_file_path: The relative path of the file that has the symbols
        :param include_body: whether to include the body of the symbols in the result.
        :return: A list of symbols in the file, and a list of root symbols that represent the tree structure of the symbols. Each symbol in hierarchy starting from the roots has a children attribute.
        """
        result = asyncio.run_coroutine_threadsafe(
            self.language_server.request_document_symbols(relative_file_path, include_body), self.loop
        ).result()
        return result

    def request_full_symbol_tree(self, within_relative_path: str | None = None, include_body: bool = False) -> List[multilspy_types.UnifiedSymbolInformation]:
        """
        Will go through all files in the project and build a tree of symbols. Note: this may be slow the first time it is called.

        For each file, a symbol of kind Module (3) will be created. For directories, a symbol of kind Package (4) will be created.
        All symbols will have a children attribute, thereby representing the tree structure of all symbols in the project
        that are within the repository.
        Will ignore directories starting with '.', language-specific defaults
        and user-configured directories (e.g. from .gitignore).

        :param within_relative_path: pass a relative path to only consider symbols within this path.
            If a file is passed, only the symbols within this file will be considered.
            If a directory is passed, all files within this directory will be considered.
            If None, the entire codebase will be considered.
        :param include_body: whether to include the body of the symbols in the result.

        :return: A list of root symbols representing the top-level packages/modules in the project.
        """
        result = asyncio.run_coroutine_threadsafe(
            self.language_server.request_full_symbol_tree(within_relative_path, include_body), self.loop
        ).result(timeout=self.timeout)
        return result

    def request_dir_overview(self, relative_dir_path: str) -> dict[str, list[tuple[str, multilspy_types.SymbolKind, int, int]]]:
        """
        An overview of the given directory.

        Maps relative paths of all contained files to info about top-level symbols in the file
        (name, kind, line, column).
        """
        assert self.loop
        result = asyncio.run_coroutine_threadsafe(
            self.language_server.request_dir_overview(relative_dir_path), self.loop
        ).result(timeout=self.timeout)
        return result

    def request_document_overview(self, relative_file_path: str) -> list[tuple[str, multilspy_types.SymbolKind, int, int]]:
        """
        An overview of the given file.

        Returns the list of tuples (name, kind, line, column) of all top-level symbols in the file.
        """
        assert self.loop
        result = asyncio.run_coroutine_threadsafe(
            self.language_server.request_document_overview(relative_file_path), self.loop
        ).result(timeout=self.timeout)
        return result

    def request_overview(self, within_relative_path: str) -> dict[str, list[tuple[str, multilspy_types.SymbolKind, int, int]]]:
        """
        An overview of all symbols in the given file or directory.

        :param within_relative_path: the relative path to the file or directory to get the overview of.
        :return: A mapping of all relative paths analyzed to lists of tuples (name, kind, line, column) of all top-level symbols in the corresponding file.
        """
        assert self.loop
        result = asyncio.run_coroutine_threadsafe(
            self.language_server.request_overview(within_relative_path), self.loop
        ).result()
        return result

    def request_hover(self, relative_file_path: str, line: int, column: int) -> Union[multilspy_types.Hover, None]:
        """
        Raise a [textDocument/hover](https://microsoft.github.io/language-server-protocol/specifications/lsp/3.17/specification/#textDocument_hover) request to the Language Server
        to find the hover information at the given line and column in the given file. Wait for the response and return the result.

        :param relative_file_path: The relative path of the file that has the hover information
        :param line: The line number of the symbol
        :param column: The column number of the symbol

        :return None
        """
        result = asyncio.run_coroutine_threadsafe(
            self.language_server.request_hover(relative_file_path, line, column), self.loop
        ).result(timeout=self.timeout)
        return result

    def request_workspace_symbol(self, query: str) -> Union[List[multilspy_types.UnifiedSymbolInformation], None]:
        """
        Raise a [workspace/symbol](https://microsoft.github.io/language-server-protocol/specifications/lsp/3.17/specification/#workspace_symbol) request to the Language Server
        to find symbols across the whole workspace. Wait for the response and return the result.

        :param query: The query string to filter symbols by

        :return Union[List[multilspy_types.UnifiedSymbolInformation], None]: A list of matching symbols
        """
        result = asyncio.run_coroutine_threadsafe(
            self.language_server.request_workspace_symbol(query), self.loop
        ).result(timeout=self.timeout)
        return result

    # ----------------------------- FROM HERE ON MODIFICATIONS BY MISCHA --------------------

    def retrieve_symbol_body(self, symbol: multilspy_types.UnifiedSymbolInformation) -> str:
        """
        Load the body of the given symbol. If the body is already contained in the symbol, just return it.

        :param symbol: The symbol to retrieve the body of.
        :return: The body of the symbol.
        """
        return self.language_server.retrieve_symbol_body(symbol)

    def request_parsed_files(self) -> list[str]:
        """This is slow, as it finds all files by finding all symbols.

        This seems to be the only way, the LSP does not provide any endpoints for listing project files."""
        assert self.loop
        result = asyncio.run_coroutine_threadsafe(
            self.language_server.request_parsed_files(), self.loop
        ).result()
        return result

    def request_referencing_symbols(
        self, relative_file_path: str, line: int, column: int,
        include_imports: bool = True, include_self: bool = False,
        include_body: bool = False,
        include_file_symbols: bool = False,
    ) -> List[multilspy_types.UnifiedSymbolInformation]:
        """
        Finds all symbols that reference the symbol at the given location.
        This is similar to request_references but filters to only include symbols
        (functions, methods, classes, etc.) that reference the target symbol.

        :param relative_file_path: The relative path to the file.
        :param line: The 0-indexed line number.
        :param column: The 0-indexed column number.
        :param include_imports: whether to also include imports as references.
            Unfortunately, the LSP does not have an import type, so the references corresponding to imports
            will not be easily distinguishable from definitions.
        :param include_self: whether to include the references that is the "input symbol" itself.
            Only has an effect if the relative_file_path, line and column point to a symbol, for example a definition.
        :param include_body: whether to include the body of the symbols in the result.
        :param include_file_symbols: whether to include references that are file symbols. This
            is often a fallback mechanism for when the reference cannot be resolved to a symbol.
        :return: List of symbols that reference the target symbol.
        """
        assert self.loop
        result = asyncio.run_coroutine_threadsafe(
            self.language_server.request_referencing_symbols(
                relative_file_path,
                line,
                column,
                include_imports=include_imports,
                include_self=include_self,
                include_body=include_body,
                include_file_symbols=include_file_symbols,
            ),
            self.loop
        ).result(timeout=self.timeout)
        return result

    def request_containing_symbol(
        self, relative_file_path: str, line: int,
        column: Optional[int] = None, strict: bool = False,
        include_body: bool = False,
    ) -> multilspy_types.UnifiedSymbolInformation | None:
        """
        Finds the first symbol containing the position for the given file.
        For Python, container symbols are considered to be those with kinds corresponding to
        functions, methods, or classes (typically: Function (12), Method (6), Class (5)).

        The method operates as follows:
          - Request the document symbols for the file.
          - Filter symbols to those that start at or before the given line.
          - From these, first look for symbols whose range contains the (line, column).
          - If one or more symbols contain the position, return the one with the greatest starting position
            (i.e. the innermost container).
          - If none (strictly) contain the position, return the symbol with the greatest starting position
            among those above the given line.
          - If no container candidates are found, return None.

        :param relative_file_path: The relative path to the Python file.
        :param line: The 0-indexed line number.
        :param column: The 0-indexed column (also called character). If not passed, the lookup will be based
            only on the line.
        :param strict: If True, the position must be strictly within the range of the symbol.
            Setting to true is useful for example for finding the parent of a symbol, as with strict=False,
            and the line pointing to a symbol itself, the containing symbol will be the symbol itself
            (and not the parent).
        :param include_body: whether to include the body of the symbol in the result.
        :return: The container symbol (if found) or None.
        """
        assert self.loop
        result = asyncio.run_coroutine_threadsafe(
            self.language_server.request_containing_symbol(relative_file_path, line, column=column, strict=strict, include_body=include_body), self.loop
        ).result(timeout=self.timeout)
        return result

    def request_container_of_symbol(self, symbol: multilspy_types.UnifiedSymbolInformation, include_body: bool = False) -> multilspy_types.UnifiedSymbolInformation | None:
        """
        Finds the container of the given symbol if there is one.

        :param symbol: The symbol to find the container of.
        :param include_body: whether to include the body of the symbol in the result.
        """
        assert self.loop
        result = asyncio.run_coroutine_threadsafe(
            self.language_server.request_container_of_symbol(symbol, include_body=include_body), self.loop
        ).result(timeout=self.timeout)
        return result

    def request_defining_symbol(
        self, relative_file_path: str, line: int, column: int,
        include_body: bool = False,
    ) -> Optional[multilspy_types.UnifiedSymbolInformation]:
        """
        Finds the symbol that defines the symbol at the given location.

        This method first finds the definition of the symbol at the given position,
        then retrieves the full symbol information for that definition.

        :param relative_file_path: The relative path to the file.
        :param line: The 0-indexed line number.
        :param column: The 0-indexed column number.
        :param include_body: whether to include the body of the symbol in the result.
        :return: The symbol information for the definition, or None if not found.
        """
        assert self.loop
        result = asyncio.run_coroutine_threadsafe(
            self.language_server.request_defining_symbol(relative_file_path, line, column, include_body=include_body), self.loop
        ).result(timeout=self.timeout)
        return result

    def retrieve_full_file_content(self, relative_file_path: str) -> str:
        """
        Retrieve the full content of the given file.
        """
        return self.language_server.retrieve_full_file_content(relative_file_path)

    def retrieve_content_around_line(self, relative_file_path: str, line: int, context_lines_before: int = 0, context_lines_after: int = 0) -> MatchedConsecutiveLines:
        """
        Retrieve the content of the given file around the given line.

        :param relative_file_path: The relative path of the file to retrieve the content from
        :param line: The line number to retrieve the content around
        :param context_lines_before: The number of lines to retrieve before the given line
        :param context_lines_after: The number of lines to retrieve after the given line
        :return MatchedConsecutiveLines: A container with the desired lines.
        """
        return self.language_server.retrieve_content_around_line(relative_file_path, line, context_lines_before, context_lines_after)

    def search_files_for_pattern(
        self,
        pattern: re.Pattern | str,
        context_lines_before: int = 0,
        context_lines_after: int = 0,
        paths_include_glob: str | None = None,
        paths_exclude_glob: str | None = None,
    ) -> list[MatchedConsecutiveLines]:
        """
        Search for a pattern across all files analyzed by the Language Server.

        :param pattern: Regular expression pattern to search for, either as a compiled Pattern or string
        :param context_lines_before: Number of lines of context to include before each match
        :param context_lines_after: Number of lines of context to include after each match
        :param paths_include_glob: Glob pattern to filter which files to include in the search
        :param paths_exclude_glob: Glob pattern to filter which files to exclude from the search. Takes precedence over paths_include_glob.
        :return: List of matched consecutive lines with context
        """
        assert self.loop
        result = asyncio.run_coroutine_threadsafe(
            self.language_server.search_files_for_pattern(pattern, context_lines_before, context_lines_after, paths_include_glob, paths_exclude_glob), self.loop
        ).result(timeout=self.timeout)
        return result

    def start(self) -> "SyncLanguageServer":
        """
        Starts the language server process and connects to it. Call shutdown when ready.

        :return: self for method chaining
        """
        self.loop = asyncio.new_event_loop()
        self.loop_thread = threading.Thread(target=self.loop.run_forever, daemon=True)
        self.loop_thread.start()
        self._server_context = self.language_server.start_server()
        asyncio.run_coroutine_threadsafe(self._server_context.__aenter__(), loop=self.loop).result()
        return self

    def is_running(self) -> bool:
        """
        Check if the language server is running.
        """
        return self.loop is not None and self.loop_thread is not None and self.loop_thread.is_alive()

    def stop(self) -> None:
        """
        Shuts down the language server process and cleans up resources.

        If the language server is not running, this method will log a warning and do nothing.
        """
        if not self.is_running():
            self.language_server.logger.log("Language server not running, skipping shutdown.", logging.INFO)
            return

        assert self.loop
        asyncio.run_coroutine_threadsafe(self._server_context.__aexit__(None, None, None), loop=self.loop).result()
        self.loop.call_soon_threadsafe(self.loop.stop)
        self.loop_thread.join()
        self.loop = None
        self.loop_thread = None
        self.save_cache()

    def save_cache(self):
        """
        Save the cache to a file.
        """
        self.language_server.save_cache()

    def load_cache(self):
        """
        Load the cache from a file.
        """
        self.language_server.load_cache()

    def is_ignored_dirname(self, dirname: str) -> bool:
        """
        A language-specific condition for directories that should be ignored always. For example, venv
        in Python and node_modules in JS/TS should be ignored always.
        """
        return self.language_server.is_ignored_dirname(dirname)

    def is_ignored_path(self, relative_path: str, ignore_unsupported_files: bool = True) -> bool:
        """
        Whether the given path should be ignored.
        """
        return self.language_server.is_ignored_path(relative_path, ignore_unsupported_files=ignore_unsupported_files)

    def get_ignore_spec(self) -> pathspec.PathSpec:
        """Returns the pathspec matcher for the paths that were configured to be ignored through
        the multilspy config file and the .gitignore file.

        This is is a subset of the full language-specific ignore spec that determines
        which files are relevant for the language server.

        This matcher is useful for operations outside of the language server,
        such as when searching for relevant non-language files in the project.
        """
        return self.language_server.get_ignore_spec()<|MERGE_RESOLUTION|>--- conflicted
+++ resolved
@@ -180,12 +180,10 @@
             from multilspy.language_servers.solargraph.solargraph import Solargraph
 
             return Solargraph(config, logger, repository_root_path)
-<<<<<<< HEAD
         elif config.code_language == Language.SWIFT:
             from multilspy.language_servers.sourcekit_lsp.sourcekit_lsp import SourceKitLSP
 
             return SourceKitLSP(config, logger, repository_root_path)
-=======
         elif config.code_language == Language.DART:
             from multilspy.language_servers.dart_language_server.dart_language_server import DartLanguageServer
 
@@ -194,7 +192,6 @@
             from multilspy.language_servers.clangd_language_server.clangd_language_server import ClangdLanguageServer
 
             return ClangdLanguageServer(config, logger, repository_root_path)
->>>>>>> 483744cf
         else:
             logger.log(f"Language {config.code_language} is not supported", logging.ERROR)
             raise MultilspyException(f"Language {config.code_language} is not supported")
